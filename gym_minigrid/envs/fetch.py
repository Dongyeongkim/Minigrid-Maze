from gym_minigrid.minigrid import COLOR_NAMES, Ball, Grid, Key, MiniGridEnv
from gym_minigrid.register import register


class FetchEnv(MiniGridEnv):
    """
    Environment in which the agent has to fetch a random object
    named using English text strings
    """

    def __init__(self, size=8, numObjs=3, **kwargs):
        self.numObjs = numObjs

        super().__init__(
            grid_size=size,
            max_steps=5 * size**2,
            # Set this to True for maximum speed
            see_through_walls=True,
            **kwargs,
        )

    def _gen_grid(self, width, height):
        self.grid = Grid(width, height)

        # Generate the surrounding walls
        self.grid.horz_wall(0, 0)
        self.grid.horz_wall(0, height - 1)
        self.grid.vert_wall(0, 0)
        self.grid.vert_wall(width - 1, 0)

        types = ["key", "ball"]

        objs = []

        # For each object to be generated
        while len(objs) < self.numObjs:
            objType = self._rand_elem(types)
            objColor = self._rand_elem(COLOR_NAMES)

            if objType == "key":
                obj = Key(objColor)
            elif objType == "ball":
                obj = Ball(objColor)

            self.place_obj(obj)
            objs.append(obj)

        # Randomize the player start position and orientation
        self.place_agent()

        # Choose a random object to be picked up
        target = objs[self._rand_int(0, len(objs))]
        self.targetType = target.type
        self.targetColor = target.color

        descStr = f"{self.targetColor} {self.targetType}"

        # Generate the mission string
        idx = self._rand_int(0, 5)
        if idx == 0:
            self.mission = "get a %s" % descStr
        elif idx == 1:
            self.mission = "go get a %s" % descStr
        elif idx == 2:
            self.mission = "fetch a %s" % descStr
        elif idx == 3:
            self.mission = "go fetch a %s" % descStr
        elif idx == 4:
            self.mission = "you must fetch a %s" % descStr
        assert hasattr(self, "mission")

    def step(self, action):
        obs, reward, done, info = MiniGridEnv.step(self, action)

        if self.carrying:
            if (
                self.carrying.color == self.targetColor
                and self.carrying.type == self.targetType
            ):
                reward = self._reward()
                done = True
            else:
                reward = 0
                done = True

        return obs, reward, done, info


<<<<<<< HEAD
register(
    id='MiniGrid-Fetch-5x5-N2-v0',
    entry_point='gym_minigrid.envs.fetch:FetchEnv',
    size=5, numObjs=2
)

register(
    id='MiniGrid-Fetch-6x6-N2-v0',
    entry_point='gym_minigrid.envs.fetch:FetchEnv',
    size=6, numObjs=2
)

register(
    id='MiniGrid-Fetch-8x8-N3-v0',
    entry_point='gym_minigrid.envs.fetch:FetchEnv'
)
=======
class FetchEnv5x5N2(FetchEnv):
    def __init__(self, **kwargs):
        super().__init__(size=5, numObjs=2, **kwargs)


class FetchEnv6x6N2(FetchEnv):
    def __init__(self, **kwargs):
        super().__init__(size=6, numObjs=2, **kwargs)


register(id="MiniGrid-Fetch-5x5-N2-v0", entry_point="gym_minigrid.envs:FetchEnv5x5N2")

register(id="MiniGrid-Fetch-6x6-N2-v0", entry_point="gym_minigrid.envs:FetchEnv6x6N2")

register(id="MiniGrid-Fetch-8x8-N3-v0", entry_point="gym_minigrid.envs:FetchEnv")
>>>>>>> fcb4d5ae
<|MERGE_RESOLUTION|>--- conflicted
+++ resolved
@@ -86,7 +86,6 @@
         return obs, reward, done, info
 
 
-<<<<<<< HEAD
 register(
     id='MiniGrid-Fetch-5x5-N2-v0',
     entry_point='gym_minigrid.envs.fetch:FetchEnv',
@@ -102,21 +101,4 @@
 register(
     id='MiniGrid-Fetch-8x8-N3-v0',
     entry_point='gym_minigrid.envs.fetch:FetchEnv'
-)
-=======
-class FetchEnv5x5N2(FetchEnv):
-    def __init__(self, **kwargs):
-        super().__init__(size=5, numObjs=2, **kwargs)
-
-
-class FetchEnv6x6N2(FetchEnv):
-    def __init__(self, **kwargs):
-        super().__init__(size=6, numObjs=2, **kwargs)
-
-
-register(id="MiniGrid-Fetch-5x5-N2-v0", entry_point="gym_minigrid.envs:FetchEnv5x5N2")
-
-register(id="MiniGrid-Fetch-6x6-N2-v0", entry_point="gym_minigrid.envs:FetchEnv6x6N2")
-
-register(id="MiniGrid-Fetch-8x8-N3-v0", entry_point="gym_minigrid.envs:FetchEnv")
->>>>>>> fcb4d5ae
+)