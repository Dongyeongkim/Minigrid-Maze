from gym_minigrid.register import register
from gym_minigrid.roomgrid import RoomGrid


class KeyCorridorEnv(RoomGrid):
    """
    A ball is behind a locked door, the key is placed in a
    random room.
    """

    def __init__(self, num_rows=3, obj_type="ball", room_size=6, **kwargs):
        self.obj_type = obj_type

        super().__init__(
            room_size=room_size,
            num_rows=num_rows,
            max_steps=30 * room_size**2,
            **kwargs,
        )

    def _gen_grid(self, width, height):
        super()._gen_grid(width, height)

        # Connect the middle column rooms into a hallway
        for j in range(1, self.num_rows):
            self.remove_wall(1, j, 3)

        # Add a locked door on the bottom right
        # Add an object behind the locked door
        room_idx = self._rand_int(0, self.num_rows)
        door, _ = self.add_door(2, room_idx, 2, locked=True)
        obj, _ = self.add_object(2, room_idx, kind=self.obj_type)

        # Add a key in a random room on the left side
        self.add_object(0, self._rand_int(0, self.num_rows), "key", door.color)

        # Place the agent in the middle
        self.place_agent(1, self.num_rows // 2)

        # Make sure all rooms are accessible
        self.connect_all()

        self.obj = obj
        self.mission = f"pick up the {obj.color} {obj.type}"

    def step(self, action):
        obs, reward, done, info = super().step(action)

        if action == self.actions.pickup:
            if self.carrying and self.carrying == self.obj:
                reward = self._reward()
                done = True

        return obs, reward, done, info

<<<<<<< HEAD

register(
    id='MiniGrid-KeyCorridorS3R1-v0',
    entry_point='gym_minigrid.envs.keycorridor:KeyCorridorEnv',
    room_size=3,
    num_rows=1,
)

register(
    id='MiniGrid-KeyCorridorS3R2-v0',
    entry_point='gym_minigrid.envs.keycorridor:KeyCorridorEnv',
    room_size=3,
    num_rows=2,
)

register(
    id='MiniGrid-KeyCorridorS3R3-v0',
    entry_point='gym_minigrid.envs.keycorridor:KeyCorridorEnv',
    room_size=3,
    num_rows=3,
)

register(
    id='MiniGrid-KeyCorridorS4R3-v0',
    entry_point='gym_minigrid.envs.keycorridor:KeyCorridorEnv',
    room_size=4,
    num_rows=3,
)

register(
    id='MiniGrid-KeyCorridorS5R3-v0',
    entry_point='gym_minigrid.envs.keycorridor:KeyCorridorEnv',
    room_size=5,
    num_rows=3,
)

register(
    id='MiniGrid-KeyCorridorS6R3-v0',
    entry_point='gym_minigrid.envs.keycorridor:KeyCorridorEnv',
    room_size=6,
    num_rows=3,
=======

class KeyCorridorS3R1(KeyCorridor):
    def __init__(self, **kwargs):
        super().__init__(room_size=3, num_rows=1, **kwargs)


class KeyCorridorS3R2(KeyCorridor):
    def __init__(self, **kwargs):
        super().__init__(room_size=3, num_rows=2, **kwargs)


class KeyCorridorS3R3(KeyCorridor):
    def __init__(self, **kwargs):
        super().__init__(room_size=3, num_rows=3, **kwargs)


class KeyCorridorS4R3(KeyCorridor):
    def __init__(self, **kwargs):
        super().__init__(room_size=4, num_rows=3, **kwargs)


class KeyCorridorS5R3(KeyCorridor):
    def __init__(self, **kwargs):
        super().__init__(room_size=5, num_rows=3, **kwargs)


class KeyCorridorS6R3(KeyCorridor):
    def __init__(self, **kwargs):
        super().__init__(room_size=6, num_rows=3, **kwargs)


register(
    id="MiniGrid-KeyCorridorS3R1-v0", entry_point="gym_minigrid.envs:KeyCorridorS3R1"
)

register(
    id="MiniGrid-KeyCorridorS3R2-v0", entry_point="gym_minigrid.envs:KeyCorridorS3R2"
)

register(
    id="MiniGrid-KeyCorridorS3R3-v0", entry_point="gym_minigrid.envs:KeyCorridorS3R3"
)

register(
    id="MiniGrid-KeyCorridorS4R3-v0", entry_point="gym_minigrid.envs:KeyCorridorS4R3"
)

register(
    id="MiniGrid-KeyCorridorS5R3-v0", entry_point="gym_minigrid.envs:KeyCorridorS5R3"
)

register(
    id="MiniGrid-KeyCorridorS6R3-v0", entry_point="gym_minigrid.envs:KeyCorridorS6R3"
>>>>>>> fcb4d5ae
)<|MERGE_RESOLUTION|>--- conflicted
+++ resolved
@@ -53,7 +53,6 @@
 
         return obs, reward, done, info
 
-<<<<<<< HEAD
 
 register(
     id='MiniGrid-KeyCorridorS3R1-v0',
@@ -95,59 +94,4 @@
     entry_point='gym_minigrid.envs.keycorridor:KeyCorridorEnv',
     room_size=6,
     num_rows=3,
-=======
-
-class KeyCorridorS3R1(KeyCorridor):
-    def __init__(self, **kwargs):
-        super().__init__(room_size=3, num_rows=1, **kwargs)
-
-
-class KeyCorridorS3R2(KeyCorridor):
-    def __init__(self, **kwargs):
-        super().__init__(room_size=3, num_rows=2, **kwargs)
-
-
-class KeyCorridorS3R3(KeyCorridor):
-    def __init__(self, **kwargs):
-        super().__init__(room_size=3, num_rows=3, **kwargs)
-
-
-class KeyCorridorS4R3(KeyCorridor):
-    def __init__(self, **kwargs):
-        super().__init__(room_size=4, num_rows=3, **kwargs)
-
-
-class KeyCorridorS5R3(KeyCorridor):
-    def __init__(self, **kwargs):
-        super().__init__(room_size=5, num_rows=3, **kwargs)
-
-
-class KeyCorridorS6R3(KeyCorridor):
-    def __init__(self, **kwargs):
-        super().__init__(room_size=6, num_rows=3, **kwargs)
-
-
-register(
-    id="MiniGrid-KeyCorridorS3R1-v0", entry_point="gym_minigrid.envs:KeyCorridorS3R1"
-)
-
-register(
-    id="MiniGrid-KeyCorridorS3R2-v0", entry_point="gym_minigrid.envs:KeyCorridorS3R2"
-)
-
-register(
-    id="MiniGrid-KeyCorridorS3R3-v0", entry_point="gym_minigrid.envs:KeyCorridorS3R3"
-)
-
-register(
-    id="MiniGrid-KeyCorridorS4R3-v0", entry_point="gym_minigrid.envs:KeyCorridorS4R3"
-)
-
-register(
-    id="MiniGrid-KeyCorridorS5R3-v0", entry_point="gym_minigrid.envs:KeyCorridorS5R3"
-)
-
-register(
-    id="MiniGrid-KeyCorridorS6R3-v0", entry_point="gym_minigrid.envs:KeyCorridorS6R3"
->>>>>>> fcb4d5ae
 )